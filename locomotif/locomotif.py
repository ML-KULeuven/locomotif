import numpy as np
from . import util

import numba
from numba import int32, float64, float32, boolean
from numba import njit
from numba.typed import List
from numba.experimental import jitclass


def apply_locomotif(ts, l_min, l_max, rho=None, nb=None, start_mask=None, end_mask=None, overlap=0.0, warping=True):
    """Apply the LoCoMotif algorithm to find motif sets in the given time ts.

    :param ts: Univariate or multivariate time series, with the time axis being the 0-th dimension.
    :param l_min: Minimum length of the representative motifs.
    :param l_max: Maximum length of the representative motifs.
    :param rho: The strictness parameter between 0 and 1. It is the quantile of the similarity matrix to use as the threshold for the LoCo algorithm.
    :param nb: Maximum number of motif sets to find.
    :param start_mask: Mask for the starting time points of representative motifs, where True means allowed. If None, all points are allowed.
    :param end_mask: Mask for the ending time points of representative motifs, where True means allowed. If None, all points are allowed.
    :param overlap: Maximum allowed overlap between motifs, between 0 and 0.5. A new motif β can be discovered only when |β ∩ β'|/|β'| is less than this value for all existing motifs β'.
    :param warping: Whether warping is allowed (True) or not (False).
    
    :return: motif_sets: a list of motif sets, where each motif set is a list of segments as tuples.
<<<<<<< HEAD
    """       
    lcm = get_locomotif_instance(series, rho, l_min, l_max, warping=warping)
=======
    """   
    # Get a locomotif instance
    lcm = get_locomotif_instance(ts, l_min, l_max, rho=rho, warping=warping)
    # Apply LoCo
>>>>>>> a2fafd0e
    lcm.align()
    lcm.find_best_paths(vwidth=l_min // 2)
    # Find the `nb` best motif sets
    motif_sets = []
    for representative, motif_set, _ in lcm.find_best_motif_sets(nb=nb, overlap=overlap, start_mask=start_mask, end_mask=end_mask):
        motif_sets.append((representative, motif_set))
    return motif_sets

<<<<<<< HEAD
def get_locomotif_instance(series, rho, l_min, l_max, warping=True):
    if series.ndim == 1:
        series = np.expand_dims(series, axis=1)
    series = np.array(series, dtype=np.float32)

    gamma = 1
    sm  = similarity_matrix_ndim(series, series, gamma, only_triu=True)
=======


def get_locomotif_instance(ts, l_min, l_max, rho=None, warping=True):
    # Handle default rho value
    if rho is None:
        rho = 0.8 if warping else 0.5
    # Make ts of shape (n,) of shape (n, 1) such that it can be handled as a multivariate ts
    if ts.ndim == 1:
        ts = np.expand_dims(ts, axis=1)
    ts = np.array(ts, dtype=np.float32)
    # Checks
    n = len(ts)
    # Check whether the time series is z-normalized. If not, give a warning.
    if not util.is_znormalized(ts):
        import warnings
        warnings.warn("It is highly recommended to z-normalize the input time series before applying LoCoMotif to it.")

    gamma = 1
    # Determine values for tau, delta_a, delta_m based on the ssm and rho
    sm  = similarity_matrix_ndim(ts, ts, gamma, only_triu=True)
>>>>>>> a2fafd0e
    tau = estimate_tau_from_am(sm, rho)

    delta_a = 2*tau
    delta_m = 0.5
    # Determine step_sizes based on warping
    step_sizes = np.array([(1, 1), (2, 1), (1, 2)]) if warping else np.array([(1, 1)])
    lcm = LoCoMotif(ts=ts, l_min=l_min, l_max=l_max, gamma=gamma, tau=tau, delta_a=delta_a, delta_m=delta_m, step_sizes=step_sizes)
    lcm._sm = sm
    return lcm

class LoCoMotif:

    def __init__(self, ts, l_min, l_max, gamma=1.0, tau=0.5, delta_a=1.0, delta_m=0.5, step_sizes=None):
        if step_sizes is None:
            step_sizes = np.array([(1, 1), (2, 1), (1, 2)])

        if ts.ndim == 1:
            ts = np.expand_dims(ts, axis=1)
        self.ts = np.array(ts, dtype=np.float32)

        self.l_min = np.int32(l_min)
        self.l_max = np.int32(l_max)
        self.step_sizes = step_sizes.astype(np.int32)
        # LoCo arguments
        self.gamma = gamma
        self.tau = tau
        self.delta_a = delta_a
        self.delta_m = delta_m
        # Self-similarity matrix
        self._sm = None
        # Cumulative similiarity matrix
        self._csm = None
        # Local warping paths
        self._paths = None

    def align(self):
        if self._sm is None:
            self._sm  = similarity_matrix_ndim(self.ts, self.ts, gamma=self.gamma, only_triu=True)
        if self._csm is None:
            self._csm = cumulative_similarity_matrix(self._sm, tau=self.tau, delta_a=self.delta_a, delta_m=self.delta_m, step_sizes=self.step_sizes, only_triu=True)

    
    def find_best_paths(self, vwidth):
        if vwidth is None:
            vwidth = max(10, self.l_min // 2)
        vwidth = max(10, vwidth)
            
        if self._csm is None:
            self.align()

        # Hardcode diagonal (this is only needed if step_sizes=[(1, 1), (0, 1), (1, 0)]).
        #   - First, mask region around the diagional as if the diagonal is already found as a path.
        #   - After applying LoCo, add the diagonal to the result.
        mask = np.full(self._csm.shape, True)
        mask[np.triu_indices(len(mask), k=vwidth)] = False
        # LoCo is only applied to the part of the SSM above the diagonal. Later, the mirrored versions of the found paths are added.
        paths = _find_best_paths(self._csm, mask, l_min=self.l_min, vwidth=vwidth, step_sizes=self.step_sizes)
        diagonal = np.vstack(np.diag_indices(len(self.ts))).astype(np.int32).T
        self._paths = List()
        # self._paths = []
        self._paths.append(Path(diagonal, np.ones(len(diagonal)).astype(np.float32)))
        
        for path in paths:
            i, j = path[:, 0], path[:, 1]
            path_similarities = self._sm[i, j]
            self._paths.append(Path(path, path_similarities))
            # Also add the mirrored path
            path_mirrored = np.zeros(path.shape, dtype=np.int32)
            path_mirrored[:, 0] = np.copy(path[:, 1])
            path_mirrored[:, 1] = np.copy(path[:, 0])
            self._paths.append(Path(path_mirrored, path_similarities))

        return self._paths

    def induced_paths(self, b, e, mask=None):
        if mask is None:
            mask = np.full(len(self.ts), False)

        induced_paths = []
        for p in self._paths:
            if p.j1 <= b and e <= p.jl:
                kb, ke = p.find_j(b), p.find_j(e-1)
                bm, em = p[kb][0], p[ke][0] + 1
                if not np.any(mask[bm:em]):
                    induced_path = np.copy(p.path[kb:ke+1])
                    induced_paths.append(induced_path)

        return induced_paths

    # iteratively finds the best motif set
    def find_best_motif_sets(self, nb=None, start_mask=None, end_mask=None, overlap=0.0):
        n = len(self.ts)
        # handle masks
        if start_mask is None:
            start_mask = np.full(n, True)
        if end_mask is None:
            end_mask   = np.full(n, True)
    
        assert 0.0 <= overlap and overlap <= 0.5
        assert start_mask.shape == (n,)
        assert end_mask.shape   == (n,)

        # iteratively find best motif sets
        current_nb = 0
        mask       = np.full(n, False)
        while (nb is None or current_nb < nb):

            if np.all(mask) or not np.any(start_mask) or not np.any(end_mask):
                break

            start_mask[mask] = False
            end_mask[mask]   = False
        
            (b, e), best_fitness, fitnesses  = _find_best_candidate(start_mask, end_mask, mask, paths=self._paths, l_min=self.l_min, l_max=self.l_max, overlap=overlap, keep_fitnesses=False)
            # fitnesses = self.calculate_fitnesses_parallel(start_mask, end_mask, mask, allowed_overlap=allowed_overlap)

            if best_fitness == 0.0:
                break

            motif_set = vertical_projections(self.induced_paths(b, e, mask))
            for (bm, em) in motif_set:
                l = em - bm
                mask[bm + int(overlap * l) - 1 : em - int(overlap * l)] = True

            current_nb += 1
            yield (b, e), motif_set, fitnesses
            
    def get_paths(self):
        return [path.path for path in self._paths]
    
    def get_ssm(self):
        return self._sm


@jitclass([("path", int32[:, :]), ("sim", float32[:]), ("cumsim", float32[:]), ("index_i", int32[:]), ("index_j", int32[:]), ("i1", int32), ("il", int32), ("j1", int32), ("jl", int32)])
class Path:

    def __init__(self, path, sim):
        assert len(path) == len(sim)
        self.path = path
        self.sim = sim.astype(np.float32)
        self.cumsim = np.concatenate((np.array([0.0], dtype=np.float32), np.cumsum(sim)))
        self.i1 = path[0][0]
        self.il = path[len(path) - 1][0] + 1
        self.j1 = path[0][1]
        self.jl = path[len(path) - 1][1] + 1
        self._construct_index(path)

    def __getitem__(self, i):
        return self.path[i, :]

    def __len__(self):
        return len(self.path)

    def _construct_index(self, path):
        i_curr = path[0][0]
        j_curr = path[0][1]

        index_i = np.zeros(self.il - self.i1, dtype=np.int32)
        index_j = np.zeros(self.jl - self.j1, dtype=np.int32)

        for i in range(1, len(path)):
            if path[i][0] != i_curr:
                index_i[i_curr - self.i1 + 1 : path[i][0] - self.i1 + 1] = i
                i_curr = path[i][0]

            if path[i][1] != j_curr:
                index_j[j_curr - self.j1 + 1 : path[i][1] - self.j1 + 1] = i
                j_curr = path[i][1]
        
        self.index_i = index_i
        self.index_j = index_j

    # returns the index of the first occurrence of the given row
    def find_i(self, i):
        assert i - self.i1 >= 0 and i - self.i1 < len(self.index_i)
        return self.index_i[i - self.i1]

    # returns the index of the first occurrence of the given column
    def find_j(self, j):
        assert j - self.j1 >= 0 and j - self.j1 < len(self.index_j)
        return self.index_j[j - self.j1]

    
def estimate_tau_from_std(ts, f, gamma=None):
    diffm = np.std(ts, axis=0)
    diffp = f * diffm
    if gamma is None:
        gamma = 1 / np.dot(diffp, diffp)
    tau = np.exp(- gamma * np.dot(diffp, diffp))
    return tau, gamma

# page 194 of Fundamentals of Music Processing
def estimate_tau_from_am(am, rho):
    tau = np.quantile(am[np.triu_indices(len(am))], rho, axis=None)
    return tau
        
# Project paths to the vertical axis
def vertical_projections(paths):
    return [(p[0][0], p[len(p)-1][0]+1) for p in paths]

# Project paths to the horizontal axis
def horizontal_projections(paths):
    return [(p[0][1], p[len(p)-1][1]+1) for p in paths]


@njit(float32[:, :](float32[:, :], float32[:, :], float64, boolean))
def similarity_matrix_ndim(series1, series2, gamma=1.0, only_triu=False):
    n, m = len(series1), len(series2)

    sm = np.full((n, m), -np.inf, dtype=float32)
    for i in range(n):

        j_start = i if only_triu else 0
        j_end   = m
        
        similarities = np.exp(-gamma * np.sum(np.power(series1[i, :] - series2[j_start:j_end, :], 2), axis=1))
        sm[i, j_start:j_end] = similarities

    return sm

@njit(float32[:, :](float32[:, :], float64, float64, float64, int32[:, :], boolean))
def cumulative_similarity_matrix(sm, tau=0.5, delta_a=1.0, delta_m=0.5, step_sizes=np.array([[1, 1], [2, 1], [1, 2]]), only_triu=False):
    n, m = sm.shape
    max_v = np.amax(step_sizes[:, 0])
    max_h = np.amax(step_sizes[:, 1])

    d = np.zeros((n + max_v, m + max_h), dtype=float32)

    for i in range(n):
        
        j_start = i if only_triu else 0
        j_end   = m
        
        for j in range(j_start, j_end):
            sim     = sm[i, j]

            indices    = np.array([i + max_v, j + max_h]) - step_sizes
            max_cumsim = np.amax(np.array([d[i_, j_] for (i_, j_) in indices]))

            if sim < tau:
                d[i + max_v, j + max_h] = max(0, delta_m * max_cumsim - delta_a)
            else:
                d[i + max_v, j + max_h] = max(0, sim + max_cumsim)
    return d

@njit(int32[:, :](float32[:, :], boolean[:, :], int32, int32, int32[:, :]))
def max_warping_path(d, mask, i, j, step_sizes=np.array([[1, 1], [2, 1], [1, 2]], dtype=np.int32)):
    max_v = max(step_sizes[:, 0])
    max_h = max(step_sizes[:, 1])

    path = []
    while i >= max_v and j >= max_h:

        path.append((i - max_v, j - max_h))

        indices = np.array([i, j], dtype=np.int32) - step_sizes

        values = np.array([d[i_, j_]    for (i_, j_) in indices])
        masked = np.array([mask[i_, j_] for (i_, j_) in indices])
        argmax = np.argmax(values)

        if masked[argmax]:
            break

        i, j = i - step_sizes[argmax, 0], j - step_sizes[argmax, 1]

    path.reverse()
    return np.array(path, dtype=np.int32)

@njit(boolean[:, :](int32[:, :], boolean[:, :], int32, int32))
def mask_path(path, mask, max_v, max_h):
    for (x, y) in path:
        mask[x + max_h, y + max_v] = True
    return mask

@njit(boolean[:, :](int32[:, :], boolean[:, :], int32, int32, int32))
def mask_vicinity(path, mask, max_v, max_h, vwidth=10):
    (xc, yc) = path[0] + np.array((max_v, max_h))
    for (xt, yt) in path[1:] + np.array([max_v, max_h]):
        dx  =  xt - xc
        dy  =  yc - yt
        err = dx + dy
        while xc != xt or yc != yt:
            mask[xc-vwidth:xc+vwidth+1, yc] = True
            mask[xc, yc-vwidth:yc+vwidth+1] = True
            e = 2 * err
            if e > dy:
                err += dy
                xc  += 1
            if e < dx:
                err += dx
                yc  += 1
    mask[xt-vwidth:xt+vwidth+1, yt] = True
    mask[xt, yt-vwidth:yt+vwidth+1] = True
    return mask

@njit(numba.types.List(int32[:, :])(float32[:, :], boolean[:, :], int32, int32, int32[:, :]))
def _find_best_paths(d, mask, l_min=2, vwidth=10, step_sizes=np.array([[1, 1], [2, 1], [1, 2]], dtype=np.int32)):
    max_v = max(step_sizes[:, 0])
    max_h = max(step_sizes[:, 1])

    # Mask all values <= 0
    is_, js_ = np.nonzero(d <= 0)
    for index_best in range(len(is_)):
        mask[is_[index_best], js_[index_best]] = True

    # Sort indices based on values in D
    is_, js_ = np.nonzero(d)
    values = np.array([d[is_[i], js_[i]] for i in range(len(is_))])
    perm = np.argsort(values)
    is_ = is_[perm]
    js_ = js_[perm]

    index_best = len(is_) - 1
    paths = []
    
    # Keep constructing paths until all positions have been processed
    while index_best >= 0:
        path = np.empty((0, 0), dtype=np.int32)

        # Keep iterating until valid path is constructed
        path_found = False
        while not path_found:

            # Find the best unmasked index in D
            while (mask[is_[index_best], js_[index_best]]):
                index_best -= 1
                if index_best < 0:
                    return paths

            i_best, j_best = is_[index_best], js_[index_best]

            if i_best < max_v or j_best < max_h:
                return paths
            
            # Reconstruct the path
            path = max_warping_path(d, mask, i_best, j_best, step_sizes=step_sizes)
            # Mask the indices on path
            mask = mask_path(path, mask, max_v, max_h)

            # Discard if any projection of path is shorter than the minimum motif length  
            if (path[-1][0] - path[0][0] + 1) >= l_min or (path[-1][1] - path[0][1] + 1) >= l_min:
                path_found = True

        # Path goes through: use Bresenham's algorithm to mask its vicinity
        mask = mask_vicinity(path, mask, max_v, max_h, vwidth)
        
        # Add the path to the result
        paths.append(path)

    return paths


@njit(numba.types.Tuple((numba.types.UniTuple(int32, 2), float32, float32[:, :]))(boolean[:], boolean[:], boolean[:], numba.types.ListType(Path.class_type.instance_type), int32, int32, float64, boolean))
def _find_best_candidate(start_mask, end_mask, mask, paths, l_min, l_max, overlap=0.0, keep_fitnesses=False):
    fitnesses = []    
    n = len(start_mask)

    # j1s and jls respectively contain the column index of the first and last position of all paths
    j1s = np.array([path.j1 for path in paths])
    jls = np.array([path.jl for path in paths])

    nbp = len(paths)

    # bs and es will respectively contain the start and end indices of the motifs in the  candidate motif set of the current candidate [b : e].
    bs  = np.zeros(nbp, dtype=np.int32)
    es  = np.zeros(nbp, dtype=np.int32)

    # kbs and kes will respectively contain the index on the path (\in [0 : len(path)]) where the path crosses the vertical line through b and e.
    kbs = np.zeros(nbp, dtype=np.int32)
    kes = np.zeros(nbp, dtype=np.int32)

    best_fitness   = 0.0
    best_candidate = (0, n) 

    for b in range(n - l_min + 1):
        
        if not start_mask[b]:
            continue
            
        smask = j1s <= b        

        for e in range(b + l_min, min(n + 1, b + l_max + 1)):
            
            if not end_mask[e-1]:
                continue

            if np.any(mask[b:e]):
                break

            emask = jls >= e
            pmask = smask & emask

            # If there are not paths that cross both the vertical line through b and e, skip the candidate.
            if not np.any(pmask[1:]):
                break

            for p in np.flatnonzero(pmask):
                path = paths[p]
                kbs[p] = pi = path.find_j(b)
                kes[p] = pj = path.find_j(e-1)
                bs[p] = path[pi][0]
                es[p] = path[pj][0] + 1
                # Check overlap with previously found motifs.
                if np.any(mask[bs[p]:es[p]]): # or es[p] - bs[p] < l_min or es[p] - bs[p] > l_max:
                    pmask[p] = False

            # If the candidate only matches with itself, skip it.
            if not np.any(pmask[1:]):
                break

            # Sort bs and es on bs such that overlaps can be calculated efficiently
            bs_ = bs[pmask]
            es_ = es[pmask]

            perm = np.argsort(bs_)
            bs_ = bs_[perm]
            es_ = es_[perm]

            # Calculate the overlaps   
            len_     = es_ - bs_
            len_[:-1] = np.minimum(len_[:-1], len_[1:])
            overlaps  = np.maximum(es_[:-1] - bs_[1:] - 1, 0)
            
            # Overlap check within motif set
            if np.any(overlaps > overlap * len_[:-1]): 
                continue

            # Calculate normalized coverage
            coverage = np.sum(es_ - bs_) - np.sum(overlaps)
            n_coverage = (coverage - (e - b)) / float(n)

            # Calculate normalized score
            score = 0
            for p in np.flatnonzero(pmask):
                score += paths[p].cumsim[kes[p]+1] - paths[p].cumsim[kbs[p]]
            n_score = (score - (e - b)) / float(np.sum(kes[pmask] - kbs[pmask] + 1))
            
            # Calculate the fitness value
            fit = 0.0
            if n_coverage != 0 or n_score != 0:
                fit = 2 * (n_coverage * n_score) / (n_coverage + n_score)
    
            if fit == 0.0:
                continue

            # Update best fitness
            if fit > best_fitness:
                best_candidate = (b, e)
                best_fitness   = fit

            # Store fitness if necessary
            if keep_fitnesses:
                fitnesses.append((b, e, fit, n_coverage, n_score))
    
    fitnesses = np.array(fitnesses, dtype=np.float32) if fitnesses else np.empty((0, 5), dtype=np.float32)
    return best_candidate, best_fitness, fitnesses

<|MERGE_RESOLUTION|>--- conflicted
+++ resolved
@@ -22,15 +22,10 @@
     :param warping: Whether warping is allowed (True) or not (False).
     
     :return: motif_sets: a list of motif sets, where each motif set is a list of segments as tuples.
-<<<<<<< HEAD
-    """       
-    lcm = get_locomotif_instance(series, rho, l_min, l_max, warping=warping)
-=======
     """   
     # Get a locomotif instance
     lcm = get_locomotif_instance(ts, l_min, l_max, rho=rho, warping=warping)
     # Apply LoCo
->>>>>>> a2fafd0e
     lcm.align()
     lcm.find_best_paths(vwidth=l_min // 2)
     # Find the `nb` best motif sets
@@ -38,17 +33,6 @@
     for representative, motif_set, _ in lcm.find_best_motif_sets(nb=nb, overlap=overlap, start_mask=start_mask, end_mask=end_mask):
         motif_sets.append((representative, motif_set))
     return motif_sets
-
-<<<<<<< HEAD
-def get_locomotif_instance(series, rho, l_min, l_max, warping=True):
-    if series.ndim == 1:
-        series = np.expand_dims(series, axis=1)
-    series = np.array(series, dtype=np.float32)
-
-    gamma = 1
-    sm  = similarity_matrix_ndim(series, series, gamma, only_triu=True)
-=======
-
 
 def get_locomotif_instance(ts, l_min, l_max, rho=None, warping=True):
     # Handle default rho value
@@ -58,8 +42,6 @@
     if ts.ndim == 1:
         ts = np.expand_dims(ts, axis=1)
     ts = np.array(ts, dtype=np.float32)
-    # Checks
-    n = len(ts)
     # Check whether the time series is z-normalized. If not, give a warning.
     if not util.is_znormalized(ts):
         import warnings
@@ -68,7 +50,6 @@
     gamma = 1
     # Determine values for tau, delta_a, delta_m based on the ssm and rho
     sm  = similarity_matrix_ndim(ts, ts, gamma, only_triu=True)
->>>>>>> a2fafd0e
     tau = estimate_tau_from_am(sm, rho)
 
     delta_a = 2*tau
